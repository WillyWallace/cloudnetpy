""" Functions for rebinning input data.
"""
import os
import sys
sys.path.insert(0, os.path.abspath('../../cloudnetpy'))
import math
import numpy as np
import numpy.ma as ma
from scipy.interpolate import interp1d
import netCDF4
from cloudnetpy import config
from cloudnetpy import utils
from cloudnetpy import atmos
from cloudnetpy import classify
from cloudnetpy import output
from cloudnetpy import plotting
from cloudnetpy.cloudnetarray import CloudnetArray


<<<<<<< HEAD


=======
>>>>>>> d3d5da3a
class RawDataSource():
    """Base class for all Cloudnet measurements and model data.

    Attributes:
        filename: Filename of the input file.
        dataset: A netcdf4 Dataset instance.
        variables: Variables of the Dataset instance.
        source: Global attribute 'source' from input file.
        time: The time vector.
    """
    def __init__(self, filename):
        self.filename = filename
        self.dataset = netCDF4.Dataset(self.filename)
        self.variables = self.dataset.variables
        self.source = self._get_global_attribute('source')
        self.time = self._getvar(('time',))
        self.data = {}

    def netcdf_to_cloudnet(self, fields):
        """Transforms NetCDF variables (data + attributes) into CloudnetArrays."""
        for name in fields:
            self.data[name] = CloudnetArray(self.variables[name], name)

    def _get_height(self):
        """Returns height above mean sea level."""
        range_instru = utils.km2m(self.variables['range'])
        alt_instru = utils.km2m(self.variables['altitude'])
        return np.array(range_instru + alt_instru)

    def _get_global_attribute(self, attr_name):
        """Returns attribute from the source file."""
        if hasattr(self.dataset, attr_name):
            return getattr(self.dataset, attr_name)
        return ''

    def _getvar(self, possible_names):
        """Returns variable from the source file."""
        matching_key = utils.findkey(self.variables, possible_names)
        if not matching_key:
            raise KeyError('Missing variable.')
        return self.variables[matching_key][:]


class Radar(RawDataSource):
    """Class for radar data.

    Child of RawDataSource class. Contains methods for radar data processing.

    Attributes:
        frequency (float): Radar frequency (GHz).
        wl_band (int): Int corresponding to frequency 0 = 35.5 GHz, 1 = 94 GHz.
        folding_velocity (float): Radar's folding velocity (m/s).
        height (ndarray): Measurement height grid above mean sea level (m).
        altitude (float): Altitude of the radar above mean sea level (m).

    """
    def __init__(self, radar_file, fields):
        super().__init__(radar_file)
        self.frequency = self._getvar(('radar_frequency', 'frequency'))
        self.wl_band = self._get_wl_band()
        self.folding_velocity = self._get_folding_velo()
        self.height = self._get_height()
        self.altitude = self._getvar(('altitude',))
        self.netcdf_to_cloudnet(fields)

    def rebin_data(self, time):
        """Rebins radar data using mean."""
        for variable in self.data:
            if variable in ('Zh',):
                self.data[variable].db2lin()
                self.data[variable].rebin_data(self.time, time)
                self.data[variable].lin2db()
            elif variable in ('v',):
                self.data[variable].rebin_in_polar(self.time, time,
                                                   self.folding_velocity)
            else:
                self.data[variable].rebin_data(self.time, time)

    def _get_wl_band(self):
        return 0 if (30 < self.frequency < 40) else 1

    def _get_folding_velo(self):
        if 'NyquistVelocity' in self.variables:
            nyquist = self.variables['NyquistVelocity'][:]
        elif 'prf' in self.variables:
            nyquist = self.variables['prf'][:] * scipy.constants.c / (4 * self.frequency)
        return math.pi / nyquist


class Lidar(RawDataSource):
    """Class for lidar data.

    Child of RawDataSource class. Contains
    methods for lidar data processing.

    Attributes:
        height (ndarray): Altitude grid above mean sea level (m).

    """
    def __init__(self, lidar_file, fields):
        super().__init__(lidar_file)
        self.height = self._get_height()
        self.netcdf_to_cloudnet(fields)

    def rebin_data(self, time, height):
        """Rebins lidar data in time and height."""
        for variable in self.data:
            self.data[variable].rebin_data(self.time, time, self.height, height)


class Mwr(RawDataSource):
    """Class for microwaver radiometer data.

    Child of RawDataSource class. Contains
    methods for microwave radiometer processing.

    Attributes:
        lwp_name (str): Name of the data field in lwp-file, e.g.
            'LWP_data' or 'lwp'.
        error (ndarray): Error estimate of lwp.
        time (ndarray): Time vector of lwp.
        data (dict): ClounetVariable objects.

    """
    def __init__(self, mwr_file):
        super().__init__(mwr_file)
        self.lwp_name = utils.findkey(self.variables, ('LWP_data', 'lwp'))
        self.netcdf_to_cloudnet((self.lwp_name,))
        self.error = self._calc_lwp_error(*config.LWP_ERROR)
        self._fix_time()

    def interpolate_to_cloudnet_grid(self, time):
        """Interpolates liquid water path to Cloudnets dense time grid."""
        f = interp1d(self.time, self.data[self.lwp_name][:])
        self.data[self.lwp_name] = CloudnetArray(f(time), 'lwp')
        self.time = time
        
    def _calc_lwp_error(self, fractional_error, linear_error):
        lwp = self.data[self.lwp_name].data
        error = utils.l2norm(lwp*fractional_error, linear_error)
        return CloudnetArray(error, 'lwp_error')

    def _fix_time(self):
        if max(self.time) > 24:
            self.time = utils.seconds2hour(self.time)


class Model(RawDataSource):
    """Class for model data."""
    fields_dense = ('temperature', 'pressure', 'rh',
                    'gas_atten', 'specific_gas_atten',
                    'specific_saturated_gas_atten',
                    'specific_liquid_atten')
    fields_all = fields_dense + ('q', 'uwind', 'vwind')

    def __init__(self, model_file, alt_site):
        super().__init__(model_file)
        self.model_heights = self._get_model_heights(alt_site)
        self.mean_height = self._get_mean_height()
        self.netcdf_to_cloudnet(self.fields_all)
        self.data_sparse = None
        self.data_dense = None
        self.Tw = None
        self.time = self._getvar(('time',))
        
    def _get_model_heights(self, alt_site):
        return utils.km2m(self.variables['height']) + alt_site

    def _get_mean_height(self):
        return np.mean(np.array(self.model_heights), axis=0)

    def interpolate_to_common_height(self, wl_band, field_names):
        """Interpolates model variables to common height grid."""

        def _interpolate_variable(data, key):
            datai = np.zeros((len(self.time), len(self.mean_height)))
            for ind, (alt, prof) in enumerate(zip(self.model_heights, data)):
                f = interp1d(alt, prof, fill_value='extrapolate')
                datai[ind, :] = f(self.mean_height)
            return CloudnetArray(datai, key)

        self.data_sparse = {}
        for key in field_names:
            data = np.array(self.variables[key][:])
            if 'atten' in key:
                data = data[wl_band, :, :]
            self.data_sparse[key] = _interpolate_variable(data, key)

        for name in self.data:
            print(name, self.data[name].units)

            
    def interpolate_to_cloudnet_grid(self, field_names, *newgrid):
        """Interpolates model variables to Cloudnets dense time / height grid."""
        self.data_dense = {}
        for key in field_names:
            self.data_dense[key] = utils.interpolate_2d(self.time,
                                                        self.mean_height,
                                                        *newgrid,
                                                        self.data_sparse[key][:])

    def calc_wet_bulb(self):
        """Calculates wet-bulb temperature in dense grid."""
        Tw = atmos.wet_bulb(self.data_dense['temperature'],
                            self.data_dense['pressure'],
                            self.data_dense['rh'])
        self.data['Tw'] = CloudnetArray(Tw, 'Tw', units='K')

def _interpolate_to_cloudnet_grid(radar, lidar, mwr, model, grid):
    """ Interpolate variables to Cloudnet's dense grid."""
    model.interpolate_to_common_height(radar.wl_band, model.fields_all)
    model.interpolate_to_cloudnet_grid(model.fields_dense, *grid)
    mwr.interpolate_to_cloudnet_grid(grid[0])
    radar.rebin_data(grid[0])
    lidar.rebin_data(*grid)
    model.calc_wet_bulb()

        
def generate_categorize(input_files, output_file, zlib=True):
    """ High level API to generate Cloudnet categorize file.

    """
    radar = Radar(input_files[0], ('Zh', 'v', 'ldr', 'width'))
    lidar = Lidar(input_files[1], ('beta',))
    mwr = Mwr(input_files[2])
    model = Model(input_files[3], radar.altitude)
    grid = (utils.time_grid(), radar.height)
    _interpolate_to_cloudnet_grid(radar, lidar, mwr, model, grid)

    cbits, liquid_bases, is_rain, is_clutter = classify.classify_measurements(radar.data,
                                                                              lidar.data['beta'][:],
                                                                              model.data['Tw'][:],
                                                                              grid, 'gdas')

    output_data = {**radar.data, **lidar.data, **model.data_sparse,
                   **mwr.data, **cbits}
    output.update_attributes(output_data)

    _save_cat(output_file, grid, (model.time, model.mean_height), output_data)

    



def _save_cat(file_name, grid, model_grid, obs):
    """Creates a categorize netCDF4 file and saves all data into it."""
    rootgrp = netCDF4.Dataset(file_name, 'w', format='NETCDF4_CLASSIC')
    # create dimensions
    time = rootgrp.createDimension('time', len(grid[0]))
    height = rootgrp.createDimension('height', len(grid[1]))
    model_time = rootgrp.createDimension('model_time', len(model_grid[0]))
    model_height = rootgrp.createDimension('model_height', len(model_grid[1]))
    # root group variables
    output.write_vars2nc(rootgrp, obs, zlib=True)
    # global attributes:
    rootgrp.Conventions = 'CF-1.7'
    #rootgrp.title = 'Categorize file from ' + radar_meta['location']
    #rootgrp.institution = 'Data processed at the ' + config.INSTITUTE
    #dvec = radar_meta['date']
    #rootgrp.year = int(dvec[:4])
    #rootgrp.month = int(dvec[5:7])
    #rootgrp.day = int(dvec[8:])
    #rootgrp.software_version = version
    #rootgrp.git_version = ncf.git_version()
    #rootgrp.file_uuid = str(uuid.uuid4().hex)
    #rootgrp.references = 'https://doi.org/10.1175/BAMS-88-6-883'
    #rootgrp.history = f"{datetime.now(timezone.utc).strftime('%Y-%m-%d %H:%M:%S')} - categorize file created"
    rootgrp.close()

    
    
    """
    
    gas_atten = atmos.gas_atten(model['interp'], bits['cat'], height)
    liq_atten = atmos.liquid_atten(lwp, model['interp'], bits, height)
    qual_bits = classify.fetch_qual_bits(radar['Zh'], lidar['beta'], bits['clutter'], liq_atten)
    Z_corrected = _correct_atten(radar['Zh'], gas_atten, liq_atten['value'])
    Z_err = _fetch_Z_errors(radar, rad_vars, gas_atten, liq_atten,
                            bits['clutter'], radar_meta['freq'],
                            time, config.GAS_ATTEN_PREC)

    
    cat_vars = {
        'height': height,
        'time': time,
        'latitude': float(rad_vars['latitude'][:]),
        'longitude': float(rad_vars['longitude'][:]),
        'altitude': float(alt_site),
        'radar_frequency': radar_meta['freq'],
        'lidar_wavelength': float(lid_vars['wavelength'][:]),
        'beta': lidar['beta'],
        'beta_raw': lidar['beta_raw'],
        'beta_error': config.BETA_ERROR[0],
        'beta_bias': config.BETA_ERROR[1],
        'Z': Z_corrected,
        'v': radar['v'],
        'width': radar['width'],
        'ldr': radar['ldr'],
        'Z_bias': config.Z_BIAS,
        'temperature': model['original']['temperature'],
        'pressure': model['original']['pressure'],
        'specific_humidity': model['original']['q'],
        'uwind': model['original']['uwind'],
        'vwind': model['original']['vwind'],
        'model_height': model['height'],
        'model_time': model['time'],
        'category_bits': bits['cat'],
        'Tw': model['Tw'],
        'insect_probability': bits['insect_prob'],
        'radar_gas_atten': gas_atten,
        'radar_liquid_atten': liq_atten['value'],
        'lwp': lwp['value'],
        'lwp_error': lwp['err'],
        'quality_bits': qual_bits,
        'Z_error': Z_err['error'],
        'Z_sensitivity': Z_err['sensitivity']}
    obs = output.create_objects_for_output(cat_vars)

    """

def _correct_atten(Z, gas_atten, liq_atten):
    """Corrects radar echo for attenuation.

    Args:
        Z (MaskedArray): 2-D array of radar echo.
        gas_atten (ndarray): 2-D array of attenuation due to atmospheric gases.
        liq_atten (MaskedArray): 2-D array of attenuation due to atmospheric liquid.

    Returns:
        MaskedArray: Copy of *Z*, corrected by liquid attenuation
        (where applicable) and gas attenuation (everywhere).

    """
    Z_corr = ma.copy(Z) + gas_atten
    ind = ~liq_atten.mask
    Z_corr[ind] = Z_corr[ind] + liq_atten[ind]
    return Z_corr


def _fetch_Z_errors(radar, rad_vars, gas_atten, liq_atten,
                    is_clutter, freq, time, gas_atten_prec):
    """Calculates sensitivity and error of radar echo.

    Args:
        radar (dict): Interpolated radar variables.
        rad_vars (dict): Original radar variables.
        gas_atten (ndarray): 2-D gas attenuation.
        liq_atten (dict): Liquid attenuation error and boolean
            arrays denoting where liquid attenuation was not
            corrected {'err', 'is_not_corr'}.
        is_clutter (ndarray): Boolean array denoting pixels
            contaminated by clutter.
        freq (float): Radar frequency (GHz).
        time (ndarray): 1-D time vector.
        gas_atten_prec (float): Precision of gas attenuation
            between 0 and 1, e.g., 0.1.

    Returns:
        dict: Error-related variables {'Z_sensitivity', 'Z_error'}
            which are 1-D and 2-D MaskedArrays, respectively.

    """
    Z = radar['Zh']
    radar_range = utils.km2m(rad_vars['range'])
    log_range = utils.lin2db(radar_range, scale=20)
    Z_power = Z - log_range
    Z_power_min = np.percentile(Z_power.compressed(), 0.1)
    Z_sensitivity = Z_power_min + log_range + np.mean(gas_atten, axis=0)
    Zc = ma.median(ma.array(Z, mask=~is_clutter), axis=0)
    Z_sensitivity[~Zc.mask] = Zc[~Zc.mask]
    dwell_time = utils.mdiff(time)*3600  # seconds
    independent_pulses = (dwell_time*freq*1e9*4*np.sqrt(math.pi)
                          * radar['width']/3e8)
    Z_precision = 4.343*(1/np.sqrt(independent_pulses)
                         + utils.db2lin(Z_power_min-Z_power)/3)
    Z_error = utils.l2norm(gas_atten*gas_atten_prec, liq_atten['err'],
                           Z_precision)
    Z_error[liq_atten['is_not_corr']] = ma.masked
    return {'sensitivity': Z_sensitivity, 'error': Z_error}

<|MERGE_RESOLUTION|>--- conflicted
+++ resolved
@@ -16,12 +16,6 @@
 from cloudnetpy import plotting
 from cloudnetpy.cloudnetarray import CloudnetArray
 
-
-<<<<<<< HEAD
-
-
-=======
->>>>>>> d3d5da3a
 class RawDataSource():
     """Base class for all Cloudnet measurements and model data.
 
